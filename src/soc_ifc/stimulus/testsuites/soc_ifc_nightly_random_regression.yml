document:
  schema: 1.0

contents:
  - generator:
      tags: ["L1", "SOC_IFC",  "random"]
      path: ""
      weight: 100
      generations: 100
      formats: 
        generate: "reseed {template}.yml -seed {seed}"
        path: "{template_basename}__{seed}.yml"
      templates:
<<<<<<< HEAD
        $CALIPTRA_ROOT/../chipsalliance/caliptra-rtl-mirror/src/soc_ifc/uvmf_soc_ifc/uvmf_template_output/project_benches/soc_ifc/tb/tests/src/soc_ifc_rand_test   : { weight 100 }
=======
        $CALIPTRA_ROOT/src/soc_ifc/uvmf_soc_ifc/uvmf_template_output/project_benches/soc_ifc/tb/tests/src/soc_ifc_rand_test   : { weight 75 }
        $CALIPTRA_ROOT/src/soc_ifc/uvmf_soc_ifc/uvmf_template_output/project_benches/soc_ifc/tb/tests/src/soc_ifc_trng_test   : { weight 25 }
>>>>>>> 74ba3384
<|MERGE_RESOLUTION|>--- conflicted
+++ resolved
@@ -11,9 +11,5 @@
         generate: "reseed {template}.yml -seed {seed}"
         path: "{template_basename}__{seed}.yml"
       templates:
-<<<<<<< HEAD
-        $CALIPTRA_ROOT/../chipsalliance/caliptra-rtl-mirror/src/soc_ifc/uvmf_soc_ifc/uvmf_template_output/project_benches/soc_ifc/tb/tests/src/soc_ifc_rand_test   : { weight 100 }
-=======
-        $CALIPTRA_ROOT/src/soc_ifc/uvmf_soc_ifc/uvmf_template_output/project_benches/soc_ifc/tb/tests/src/soc_ifc_rand_test   : { weight 75 }
-        $CALIPTRA_ROOT/src/soc_ifc/uvmf_soc_ifc/uvmf_template_output/project_benches/soc_ifc/tb/tests/src/soc_ifc_trng_test   : { weight 25 }
->>>>>>> 74ba3384
+        $CALIPTRA_ROOT/../chipsalliance/caliptra-rtl-mirror/src/soc_ifc/uvmf_soc_ifc/uvmf_template_output/project_benches/soc_ifc/tb/tests/src/soc_ifc_rand_test   : { weight 75 }
+        $CALIPTRA_ROOT/../chipsalliance/caliptra-rtl-mirror/src/soc_ifc/uvmf_soc_ifc/uvmf_template_output/project_benches/soc_ifc/tb/tests/src/soc_ifc_trng_test   : { weight 25 }