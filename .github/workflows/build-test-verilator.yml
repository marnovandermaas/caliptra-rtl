--- conflicted
+++ resolved
@@ -22,7 +22,6 @@
   SCCACHE_C_CUSTOM_CACHE_BUSTER: f3e6951f0c1d
 
 jobs:
-<<<<<<< HEAD
   build_matrix:
     name: Build Smoke Test matrix
     runs-on: ubuntu-22.04
@@ -41,10 +40,6 @@
 
   build_and_test:
     name: Verilator Smoke Test
-=======
-  build_tools:
-    name: Build Tools
->>>>>>> fc68dd28
     runs-on: ubuntu-22.04
     needs: build_matrix
 
@@ -216,13 +211,10 @@
         run: |
           CALIPTRA_ROOT=$(pwd)
           cd tools/scripts
-<<<<<<< HEAD
-          make verilator CALIPTRA_ROOT=$CALIPTRA_ROOT TESTNAME=${{ matrix.test_name  }}
-=======
+
           make verilator CALIPTRA_ROOT=$CALIPTRA_ROOT TESTNAME=${{ matrix.test_name  }} | tee output.log
           # Search the last 30 lines of the output for "TESTCASE PASSED"
           tail -n 30 output.log | grep "TESTCASE PASSED"
           # grep will return 0 if the search term is found, and 1 otherwise
           # A non-zero value will cause the github action to fail.
           exit $?
->>>>>>> fc68dd28
