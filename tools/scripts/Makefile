--- conflicted
+++ resolved
@@ -14,13 +14,9 @@
 # limitations under the License.
 #
 
-<<<<<<< HEAD
-TEST_CFLAGS = -g -O3
-=======
 PLAYBOOK_RANDOM_SEED ?= $(shell date +%s)
 TEST_CFLAGS = -g -O3 -DMY_RANDOM_SEED=$(PLAYBOOK_RANDOM_SEED)
 
->>>>>>> fc68dd28
 ABI = -mabi=ilp32 -march=rv32imc
 
 VERILATOR = verilator
